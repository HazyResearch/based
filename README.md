<div align="center" >
    <img src="assets/banner.png" height=120 alt="" style="margin-bottom:px"/> 

**Simple linear attention language models balance the recall-throughput tradeoff.**

[![arXiv](https://img.shields.io/badge/arXiv-2402.18668-b31b1b.svg)](https://arxiv.org/abs/2402.18668)
[![GitHub](https://img.shields.io/github/license/HazyResearch/meerkat)](https://img.shields.io/github/license/HazyResearch/meerkat)

[![Model on HF](https://huggingface.co/datasets/huggingface/badges/resolve/main/model-on-hf-sm.svg)](https://huggingface.co/collections/hazyresearch/based-65d77fb76f9c813c8b94339c) 
[![Dataset on HF](https://huggingface.co/datasets/huggingface/badges/resolve/main/dataset-on-hf-sm.svg)](https://huggingface.co/collections/hazyresearch/based-65d77fb76f9c813c8b94339c)
<!-- [![pre-commit](https://img.shields.io/badge/pre--commit-enabled-brightgreen?logo=pre-commit&logoColor=white)](https://github.com/pre-commit/pre-commit) -->
<!-- [![Model on HF](https://huggingface.co/datasets/huggingface/badges/resolve/main/model-on-hf-sm-dark.svg)](https://huggingface.co/models) -->


</div>


Based is an efficient architecture inspired by recovering attention-like capabilities (i.e., *recall*). We do so by combining 2 simple ideas:
1. Short sliding window attention (e.g., window size 64), to model fine-grained local dependencies
2. "Dense" and global *linear* attention, to model long-range dependencies

In this way, we aim to capture the same dependencies as Transformers in a 100% subquadratic model, with *exact* softmax attention locally and a softmax-approximating linear attention for all other tokens. 

We find this helps close many of the performance gaps between Transformers and recent subquadratic alternatives (matching perplexity is not all you need? [[1](https://arxiv.org/abs/2312.04927), [2](https://arxiv.org/abs/2402.01032), [3](https://arxiv.org/abs/2402.04248)).

In this repo, please find code to (1) train new models and (2) evaluate existing checkpoints on downstream tasks.

## Installation

**Note.** The code in this repository is tested on `python=3.8.18` and `torch=2.1.2`. We recommend using these versions in a clean environment. 

```bash
# clone the repository
git clone git@github.com:HazyResearch/based.git
cd based

# install torch
pip install torch==2.1.2 torchvision==0.16.2 torchaudio==2.1.2 --index-url https://download.pytorch.org/whl/cu118 # due to observed causal-conv1d dependency

# install based package
pip install -e .
```

## Pretrained Checkpoints

We are releasing the following checkpoints for research, trained at the 360M and 1.3B parameter scales. Each checkpoint is trained on the same 10B tokens of the Pile corpus, using the same data order. The checkpoints are trained using the same code and infrastructure.  

Use the code below to load the Based checkpoints:
```python  
import torch
from transformers import AutoTokenizer
from based.models.gpt import GPTLMHeadModel

tokenizer = AutoTokenizer.from_pretrained("gpt2")
model = GPTLMHeadModel.from_pretrained_hf("hazyresearch/based-360m").to("cuda", dtype=torch.float16)
```


| *Architecture* | *Size* | *Tokens*| *WandB* | *HuggingFace* | *Config* |
| ---          | ---  | ---   | ---   | --- | --- |
| **Based**        | 360m | 10b   |[02-20-based-360m](https://wandb.ai/hazy-research/based/runs/02-20-based-360m) |[hazyresearch/based-360m](https://huggingface.co/hazyresearch/based-360m)     |reference/based-360m.yaml |
| **Based**        | 1.4b | 10b   |[02-21-based-1b](https://wandb.ai/hazy-research/based/runs/02-24-based-1b)     |[hazyresearch/based-1b](https://huggingface.co/hazyresearch/based-1b)      |reference/based-1b.yaml |
| **Attention**    | 360m | 10b   |[02-21-attn-360m](https://wandb.ai/hazy-research/based/runs/02-21-attn-360m-redo1) |[hazyresearch/attn-360m](https://huggingface.co/hazyresearch/attn-360m)     |reference/attn-360m.yaml |
| **Attention**    | 1b | 10b   |[02-25-attn-1b](https://wandb.ai/hazy-research/based/runs/02-25-attn-1b) |[hazyresearch/attn-1b](https://huggingface.co/hazyresearch/attn-1b)     |reference/attn-360m.yaml |
| **Mamba**        | 360m | 10b   |[02-21-mamba-360m](https://wandb.ai/hazy-research/based/runs/02-21-mamba-360m) |[hazyresearch/mamba-360m](https://huggingface.co/hazyresearch/mamba-360m)     |reference/mamba-360m.yaml |
| **Mamba**        | 1.4b | 10b   |[02-22-mamba-1b](https://wandb.ai/hazy-research/based/runs/02-22-mamba-1b) |[hazyresearch/mamba-1b](https://huggingface.co/hazyresearch/mamba-1b)     |reference/mamba-1b.yaml |



**Warning.** We are releasing these models for the purpose of efficient architecture research. Because they have not been instruction fine-tuned or audited, they are not intended for use in any downstream applications. 

The following code will run text generation for a prompt and print out the response. 
```python
input = tokenizer.encode("If I take one more step, it will be", return_tensors="pt").to("cuda")
output = model.generate(input, max_length=20)
print(tokenizer.decode(output[0]))
```

**Note.** For the checkpoints from other models, you will need to install other dependencies and use slightly different code. 

To load the Attention models, use the following code:

```python  
import torch
from transformers import AutoTokenizer
from based.models.transformer.gpt import GPTLMHeadModel

tokenizer = AutoTokenizer.from_pretrained("gpt2")
model = GPTLMHeadModel.from_pretrained_hf("hazyresearch/attn-360m").to("cuda")
```

To use the Mamba checkpoints, first run `pip install mamba-ssm` and then use the following code:

```python  
import torch
from transformers import AutoTokenizer
from based.models.mamba import MambaLMHeadModel

tokenizer = AutoTokenizer.from_pretrained("gpt2")
model = MambaLMHeadModel.from_pretrained_hf("hazyresearch/mamba-360m").to("cuda")
```


## Train
In order to train a new model with our code, you'll need to do a bit of additional setup: 

```python
# install train extra dependencies
pip install -e .[train]

# install apex
git clone https://github.com/NVIDIA/apex
cd apex
pip install -v --disable-pip-version-check --no-cache-dir --no-build-isolation --config-settings "--build-option=--cpp_ext" --config-settings "--build-option=--cuda_ext" ./
cd ..

# install kernel (to be replced with new custom kernels)
cd train/csrc/causal_dot_prod/
python setup.py install
```

To train a new model, construct a config.yaml file at ```train/configs/experiment/```. We are including the configs used to produce the pretrained checkpoints for the paper (released on HF below) at ```train/configs/experiment/reference/```.

You can launch a training job using the following command from the ```train/``` directory, where you can modify the config name and number of GPUs (```trainer.devices```):
```
cd train/
<<<<<<< HEAD
python run.py experiment=reference/based-1.3b trainer.devices=8
=======
python run.py experiment=reference/based-1.3b trainer.devices=8 
>>>>>>> 25c722f1
```

In our paper, we evaluated on the Pile corpus, which is no longer available online, so the ```train/configs/experiment/reference/``` configs are unfortunately not directly runnable. For your use, we are including an example config that would train on the WikiText103 language modeling data. You can launch using the following script:
```
cd train/
python run.py experiment=example/based-360m trainer.devices=8
```

You can adapt the training dataset by adding a new dataset config file under ```train/configs/datamodule/```. Follow the examples in ```wikitext103.yaml```. Once you've constructed the yaml file for your new dataset, go to the experiment config (e.g. ```train/configs/experiment/example/based-360m.yaml```) and update the name of the datamodule under ```override datamodule``` to the filename of your new dataset yaml file. 

Be sure to update the checkpointing directory (in the config)[https://github.com/HazyResearch/based/blob/3fb009b8216b41d14ea3a2ab9552a5c609ef0bf4/train/configs/experiment/example/based-360m.yaml#L39] prior to launching training.

 Note that this training code is from: https://github.com/Dao-AILab/flash-attention/tree/main/training


## Evaluate
In our paper, we evaluate pretrained language models on a standard suite of benchmarks from the LM Evaluation Harness, as well as a suite of three *recall-intensive* tasks:

- **SWDE** (Info. extraction). A popular information extraction benchmark for semi-structured data. SWDE includes raw HTML documents from 8 Movie and 5 University websites (e.g.IMDB, US News) and annotations for 8-274 attributes per website (e.g., Movie runtime). **HuggingFace: [hazyresearch/based-swde](https://huggingface.co/datasets/hazyresearch/based-swde)**
- **FDA** (Info. extraction). A popular information extraction benchmark for unstructured data. The FDA setting contains 16 gold attributes and 100 PDF documents, which are up to 20 pages long, randomly sampled from FDA 510(k). **HuggingFace: [hazyresearch/based-fda](https://huggingface.co/datasets/hazyresearch/based-swde)** \[WIP - coming soon\]
- **SQUAD-Completion** (Document-QA). We find that original SQUAD dataset is challenging for our models without instruction fine-tuning. So we introduce a modified version of SQUAD where questions are reworded as next-token prediction tasks. For example, "What is the capital of France?" becomes "The capital of France is". **HuggingFace: [hazyresearch/based-squad](https://huggingface.co/datasets/hazyresearch/based-swde)** \[WIP - coming soon\]

Under `evaluate`, we have a clone of EleutherAI's [lm-evaluation-harness](https://github.com/EleutherAI/lm-evaluation-harness) that includes these new tasks and provides scripts for running all the evaluations from the paper. The following instructions can be used to reproduce our results on the [LM-Eval harness](https://github.com/EleutherAI/lm-evaluation-harness) using the pretrained checkpoints.


### Setup.
```bash
cd evaluate 

# init the submodule and install
git submodule init
git submodule update
pip install -e . 
```


### Running Evaluations.
We provide a script `evaluate/launch.py` that launch evaluations on the checkpoints we've released. 

For example, running the following from the `evaluate` folder will evaluate the 360M Based, Mamba, and Attention models on the SWDE dataset.

```bash
python launch.py \
    --task swde  \
    --model "hazyresearch/based-360m" \
    --model "hazyresearch/mamba-360m" \
    --model "hazyresearch/attn-360m" \
    --limit=100
```
Optionally, if you have access to multiple GPUs, you can pass the `-p` flag to run each evaluation in parallel. 


## Experiments on Synthetic Data
In our paper, we demonstrate the recall-throughput tradeoff using a synthetic associative recall task (see Figure 2, below, and Figure 3 in the paper). 
<div align="center" >
    <img src="assets/tradeoff.png" height=200 alt="" style="margin-bottom:px"/> 
</div>

The code for reproducing these figures is provided in a separate repository: [HazyResearch/zoology](https://github.com/HazyResearch/zoology). Follow the setup instruction in the Zoology README. The instructions for reproducing the are provided in [zoology/experiments](https://github.com/HazyResearch/zoology/tree/main/zoology/experiments). For example, you can create the figure above using. 

```
python -m zoology.launch zoology/experiments/arxiv24_based_figure2/configs.py -p
```


## Benchmarking and Efficiency

We include the kernels evaluated in the Based paper under ```based/benchmarking/```. We provide additional details on the CUDA releases in the README in this folder. Stay tuned!


## Citation and Acknowledgements

This repo contains work based on the following papers. Please consider citing if you found the work or code useful:
```
# Based
@article{arora2024simple,
  title={Simple linear attention language models balance the recall-throughput tradeoff},
  author={Arora, Simran and Eyuboglu, Sabri and Zhang, Michael and Timalsina, Aman and Alberti, Silas and Zinsley, Dylan and Zou, James and Rudra, Atri and Ré, Christopher},
  journal={arXiv:2402.18668},
  year={2024}
}

# Hedgehog (Linear attention)
@article{zhang2024hedgehog,
  title={The Hedgehog \& the Porcupine: Expressive Linear Attentions with Softmax Mimicry},
  author={Zhang, Michael and Bhatia, Kush and Kumbong, Hermann and R{\'e}, Christopher},
  journal={arXiv preprint arXiv:2402.04347},
  year={2024}
}

# Zoology (BaseConv, Synthetics, Recall Problem)
@article{arora2023zoology,
  title={Zoology: Measuring and Improving Recall in Efficient Language Models},
  author={Arora, Simran and Eyuboglu, Sabri and Timalsina, Aman and Johnson, Isys and Poli, Michael and Zou, James and Rudra, Atri and Ré, Christopher},
  journal={arXiv:2312.04927},
  year={2023}
}
```

This project was made possible by a number of other open source projects; please cite if you use their work. Notably:
- Our training code and sliding window implementation are based on Tri Dao's [FlashAttention](https://github.com/Dao-AILab/flash-attention). 
- We use EleutherAI's [lm-evaluation-harness](https://github.com/EleutherAI/lm-evaluation-harness) for evaluation. 
- We use the causal dot product kernel from Fast Transformers in preliminary training [Fast Transformers](https://github.com/idiap/fast-transformers).
- We use the conv1d kernel from [Mamba](https://github.com/state-spaces/mamba/tree/main).


Models in this project were trained using compute provided by:  
- [Together.ai](https://www.together.ai/)
- Google Cloud Platform through [Stanford HAI](https://hai.stanford.edu/call-google-cloud-credit-proposals)


Please reach out with feedback and questions!<|MERGE_RESOLUTION|>--- conflicted
+++ resolved
@@ -124,11 +124,7 @@
 You can launch a training job using the following command from the ```train/``` directory, where you can modify the config name and number of GPUs (```trainer.devices```):
 ```
 cd train/
-<<<<<<< HEAD
-python run.py experiment=reference/based-1.3b trainer.devices=8
-=======
-python run.py experiment=reference/based-1.3b trainer.devices=8 
->>>>>>> 25c722f1
+python run.py experiment=reference/based-1b trainer.devices=8
 ```
 
 In our paper, we evaluated on the Pile corpus, which is no longer available online, so the ```train/configs/experiment/reference/``` configs are unfortunately not directly runnable. For your use, we are including an example config that would train on the WikiText103 language modeling data. You can launch using the following script:
