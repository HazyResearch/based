--- conflicted
+++ resolved
@@ -171,15 +171,6 @@
 
 This repo contains work based on the following papers. Please consider citing if you found the work or code useful:
 ```
-<<<<<<< HEAD
-@misc{arora2024simple,
-      title={Simple linear attention language models balance the recall-throughput tradeoff}, 
-      author={Simran Arora and Sabri Eyuboglu and Michael Zhang and Aman Timalsina and Silas Alberti and Dylan Zinsley and James Zou and Atri Rudra and Christopher Ré},
-      year={2024},
-      eprint={2402.18668},
-      archivePrefix={arXiv},
-      primaryClass={cs.CL}
-=======
 # Based
 @article{simple2024arora,
   title={Simple linear attention language models balance the recall-throughput tradeoff},
@@ -196,13 +187,12 @@
   year={ICLR 2024}
 }
 
-# Zoology (Synthetics)
+# Zoology (Synthetics and Recall Problem)
 @article{zoology2023arora,
   title={Zoology: Measuring and Improving Recall in Efficient Language Models},
   author={Arora, Simran and Eyuboglu, Sabri and Timalsina, Aman and Johnson, Isys and Poli, Michael and Zou, James and Rudra, Atri and Ré, Christopher},
   journal={	arXiv:2312.04927},
   year={2023}
->>>>>>> bea6a0d0
 }
 ```
 
